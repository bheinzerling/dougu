<<<<<<< HEAD
try:
    import torch
except ImportError:
    pass
=======
from pathlib import Path

import numpy as np
import torch
>>>>>>> 7ad22c74


# fix inconsistencies between cuda and non-cuda tensors when
# constructing from numpy arrays:
# "tried to construct a tensor from a int sequence, but found an item of type numpy.int64"  # NOQA
if torch.cuda.is_available():
    from torch.cuda import FloatTensor, LongTensor as _LongTensor

    def LongTensor(*args, **kwargs):
        if isinstance(args[0], np.ndarray):
            return torch.from_numpy(args[0]).cuda()
        return _LongTensor(*args, **kwargs)

    def Tensor(*args, **kwargs):
        if isinstance(args[0], np.ndarray):
            return torch.from_numpy(args[0]).cuda()
        return FloatTensor
else:
    from torch import Tensor, LongTensor


def save_model(model, model_file, log=None):
    """Save a pytorch model to model_file"""
    if isinstance(model_file, str):
        model_file = Path(model_file)
    model_file.parent.mkdir(parents=True, exist_ok=True)
    with model_file.open("wb") as out:
        torch.save(model.state_dict(), out)
    if log:
        log.info("saved %s", model_file)<|MERGE_RESOLUTION|>--- conflicted
+++ resolved
@@ -1,14 +1,10 @@
-<<<<<<< HEAD
+from pathlib import Path
+import numpy as np
+
 try:
     import torch
 except ImportError:
     pass
-=======
-from pathlib import Path
-
-import numpy as np
-import torch
->>>>>>> 7ad22c74
 
 
 # fix inconsistencies between cuda and non-cuda tensors when
@@ -27,7 +23,7 @@
             return torch.from_numpy(args[0]).cuda()
         return FloatTensor
 else:
-    from torch import Tensor, LongTensor
+    from torch import Tensor, LongTensor  # NOQA
 
 
 def save_model(model, model_file, log=None):
