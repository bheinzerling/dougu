from collections import defaultdict
import random
from pprint import pprint

import numpy as np
from sklearn.metrics import precision_recall_fscore_support
from sklearn.utils.multiclass import unique_labels

<<<<<<< HEAD
=======
import torch
from torch.utils.data import Dataset
from .torchutil import LongTensor


class LengthBatcher():
    def __init__(self, X, Y, batch_size, get_len=lambda x: x[1] - x[0]):
        self.X = X
        self.Y = Y
        self.batch_size = batch_size
        len2idxs = defaultdict(list)
        for idx in range(len(X)):
            len2idxs[get_len(X[idx])].append(idx)
        self.len2idxs = {l: LongTensor(idxs) for l, idxs in len2idxs.items()}
        pprint({l: idxs.shape[0] for l, idxs in self.len2idxs.items()})
        self.lengths = np.array(list(self.len2idxs.keys()))

    def __iter__(self):
        np.random.shuffle(self.lengths)
        for length in self.lengths:
            idxs = self.len2idxs[length]
            shuf_idxs = torch.randperm(idxs.shape[0]).cuda()
            for batch_idxs in idxs[shuf_idxs].split(self.batch_size):
                yield self.X[batch_idxs], self.Y[batch_idxs]
>>>>>>> 7ad22c74

class BatchedByLength():
    """Batch Xy by length, optionally using the get_len function
    to determine the length of X instances."""
    def __init__(
            self,
            Xy,
            batch_size,
            keep_leftovers=False,
            get_len=len,
            return_X_tensors=False,
            return_y_tensors=False,
            batch_first=False,
            shuffle=False
            ):

        if keep_leftovers:
            raise NotImplementedError("TODO: keep_leftovers")
        self.Xy = Xy
        self.batch_size = batch_size
        if return_X_tensors or return_y_tensors:
            import torch  # NOQA
        self.return_X_tensors = return_X_tensors
        self.return_y_tensors = return_y_tensors
        self.batch_first = batch_first
        self.shuffle = shuffle

        self.len2Xy = defaultdict(list)
        for inst in self.Xy:
            X = inst[0]
            self.len2Xy[get_len(X)].append(inst)
        self.Xy_batched = []
        if keep_leftovers:
            self.Xy_leftovers = []
        for l in sorted(self.len2Xy.keys()):
            Xy_l = self.len2Xy[l]
            # crop to fit batch_size
            too_many = len(Xy_l) % batch_size
            Xy_l = Xy_l[:-too_many or None]
            self.Xy_batched.extend(Xy_l)
            if keep_leftovers:
                Xy_leftover = Xy_l[-too_many:]
                if Xy_leftover:
                    self.Xy_leftovers.extend(Xy_leftover)

    def __getitem__(self, index):
        index = index * self.batch_size
        batch = self.Xy_batched[index:index + self.batch_size]
        try:
            X_batch, y_batch, *rest = zip(*batch)
        except:
            raise IndexError
        if self.return_X_tensors:
            X_batch = torch.stack(X_batch, 1)
            if self.batch_first:
                X_batch = X_batch.transpose(0, 1)
        if self.return_y_tensors:
            y_batch = torch.stack(y_batch, dim=1)
            if self.batch_first:
                y_batch = y_batch.transpose(0, 1)
        if rest:
            return X_batch, y_batch, rest
        return X_batch, y_batch

    def __len__(self):
        assert len(self.Xy_batched) % self.batch_size == 0
        n_batches = int(len(self.Xy_batched) / self.batch_size) - 1
        return n_batches

    def __iter__(self):
        idxs = range(len(self))
        if self.shuffle:
            idxs = list(idxs)
            random.shuffle(idxs)
        for i in idxs:
            yield self[i]

    @property
    def stats(self):
        return {
            l: len(self.len2Xy[l]) for l in sorted(self.len2Xy.keys())}


# https://github.com/scikit-learn/scikit-learn/blob/ab93d65/sklearn/metrics/classification.py  # NOQA
# slightly modified to report weighted, macro, and micro averages in one go.
def classification_report(y_true, y_pred, labels=None, target_names=None,
                          sample_weight=None, digits=2):
    """Build a text report showing the main classification metrics
    Read more in the :ref:`User Guide <classification_report>`.
    Parameters
    ----------
    y_true : 1d array-like, or label indicator array / sparse matrix
        Ground truth (correct) target values.
    y_pred : 1d array-like, or label indicator array / sparse matrix
        Estimated targets as returned by a classifier.
    labels : array, shape = [n_labels]
        Optional list of label indices to include in the report.
    target_names : list of strings
        Optional display names matching the labels (same order).
    sample_weight : array-like of shape = [n_samples], optional
        Sample weights.
    digits : int
        Number of digits for formatting output floating point values
    Returns
    -------
    report : string
        Text summary of the precision, recall, F1 score for each class.
    Examples
    --------
    >>> from sklearn.metrics import classification_report
    >>> y_true = [0, 1, 2, 2, 2]
    >>> y_pred = [0, 0, 2, 2, 1]
    >>> target_names = ['class 0', 'class 1', 'class 2']
    >>> print(classification_report(y_true, y_pred, target_names=target_names))
                 precision    recall  f1-score   support
    <BLANKLINE>
        class 0       0.50      1.00      0.67         1
        class 1       0.00      0.00      0.00         1
        class 2       1.00      0.67      0.80         3
    <BLANKLINE>
    avg / total       0.70      0.60      0.61         5
    <BLANKLINE>
    """

    if labels is None:
        labels = unique_labels(y_true, y_pred)
    else:
        labels = np.asarray(labels)

    last_line_heading = 'avg / total'

    if target_names is None:
        target_names = ['%s' % l for l in labels]
    name_width = max(len(cn) for cn in target_names)
    width = max(name_width, len(last_line_heading), digits)

    headers = ["precision", "recall", "f1-score", "support"]
    fmt = '%% %ds' % width  # first column: class name
    fmt += '  '
    fmt += ' '.join(['% 9s' for _ in headers])
    fmt += '\n'

    headers = [""] + headers
    report = fmt % tuple(headers)
    report += '\n'

    p, r, f1, s = precision_recall_fscore_support(y_true, y_pred,
                                                  labels=labels,
                                                  average=None,
                                                  sample_weight=sample_weight)

    for i, label in enumerate(labels):
        values = [target_names[i]]
        for v in (p[i], r[i], f1[i]):
            values += ["{0:0.{1}f}".format(v, digits)]
        values += ["{0}".format(s[i])]
        report += fmt % tuple(values)

    report += '\n'
    values = ["weighted " + last_line_heading]
    for v in (np.average(p, weights=s),
              np.average(r, weights=s),
              np.average(f1, weights=s)):
        values += ["{0:0.{1}f}".format(v, digits)]
    values += ['{0}'.format(np.sum(s))]
    report += fmt % tuple(values)

    p, r, f1, s = precision_recall_fscore_support(y_true, y_pred,
                                                  labels=labels,
                                                  average="macro",
                                                  sample_weight=sample_weight)

    # compute averages
    values = ["macro " + last_line_heading]
    for v in (p, r, f1):
        values += ["{0:0.{1}f}".format(v, digits)]
    values += ['{0}'.format(np.sum(s))]
    report += fmt % tuple(values)

    p, r, f1, s = precision_recall_fscore_support(y_true, y_pred,
                                                  labels=labels,
                                                  average="micro",
                                                  sample_weight=sample_weight)

    # compute averages
    values = ["micro " + last_line_heading]
    for v in (p, r, f1):
        values += ["{0:0.{1}f}".format(v, digits)]
    values += ['{0}'.format(np.sum(s))]
    report += fmt % tuple(values)
    return report<|MERGE_RESOLUTION|>--- conflicted
+++ resolved
@@ -5,11 +5,7 @@
 import numpy as np
 from sklearn.metrics import precision_recall_fscore_support
 from sklearn.utils.multiclass import unique_labels
-
-<<<<<<< HEAD
-=======
 import torch
-from torch.utils.data import Dataset
 from .torchutil import LongTensor
 
 
@@ -32,7 +28,7 @@
             shuf_idxs = torch.randperm(idxs.shape[0]).cuda()
             for batch_idxs in idxs[shuf_idxs].split(self.batch_size):
                 yield self.X[batch_idxs], self.Y[batch_idxs]
->>>>>>> 7ad22c74
+
 
 class BatchedByLength():
     """Batch Xy by length, optionally using the get_len function
