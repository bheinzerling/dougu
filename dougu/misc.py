from pathlib import Path
from bisect import bisect
import re


def now_str():
    from datetime import datetime
    return datetime.now().strftime("%Y-%m-%d_%H:%M:%S")


def autocommit(
        repodir=".", glob_pattern="**/*.py", recursive=True, msg="autocommit",
        runid=None):
    """Commit all changes in repodir in files matching glob_pattern."""
    from git import Repo
    import glob
    repo = Repo(repodir)
    files = glob.glob(glob_pattern, recursive=recursive)
    try:
        repo.index.add(files)
    except OSError:
        import time
        import traceback
        traceback.print_exc()
        sleep_seconds = 7
        print(f"trying again in {sleep_seconds} seconds")
        time.sleep(sleep_seconds)
        repo.index.add(files)
    if repo.index.diff(repo.head.commit):
        repo.index.commit(msg + ("_" + str(runid) if runid else ""))
    sha = repo.head.object.hexsha
    return sha


class _Results():
    """Thin wrapper around a pandas DataFrame to keep track of
    experimental results."""

    def __init__(self, file):
        import joblib
        from pandas import DataFrame as DF
        self.joblib = joblib
        self.DF = DF
        self.fname_pkl = Path(str(file) + ".df.pkl")
        self.fname_txt = Path(str(file) + ".txt")
        self.fname_stats = Path(str(file) + ".overall_stats")
        self.results = DF()
        if self.fname_pkl.exists():
            try:
                self.results = joblib.load(self.fname_pkl)
            except EOFError:
                import traceback
                traceback.print_exc()

    def append(self, results_row):
        row = self.DF([results_row])
        if self.results is None:
            self.results = row
        else:
            self.results = self.results.append(row, ignore_index=True)
        self.joblib.dump(self.results, self.fname_pkl)
        with self.fname_txt.open("a", encoding="utf8") as out:
            out.write("\t".join(list(map(str, results_row.values()))) + "\n")
        with self.fname_stats.open("w", encoding="utf8") as out:
            out.write(str(self.results.describe()))

    def max(self, score_fun=lambda df: df.mean(1)):
        return float(score_fun(self.results).max())


def get_and_increment_runid(file=Path("runid")):
    try:
        with file.open() as f:
            runid = int(f.read()) + 1
    except FileNotFoundError:
        runid = 0
    with file.open("w") as out:
        out.write(str(runid))
    return runid


def next_rundir(basedir=Path("out"), runid_fname="runid", log=None):
    runid = get_and_increment_runid(basedir / runid_fname)
    rundir = basedir / str(runid)
    rundir.mkdir(exist_ok=True, parents=True)
    if log:
        log.info(f"rundir: {rundir.resolve()}")
    return rundir


def color_range(start_color, end_color, steps=10, cformat=lambda c: c.hex_l):
    from colour import Color
    if isinstance(start_color, str):
        start_color = Color(start_color)
    if isinstance(end_color, str):
        end_color = Color(end_color)
    return list(map(cformat, start_color.range_to(end_color, steps)))


class Spans():
    """Find span covering a given offset. Assumes non-overlapping spans"""
    def __init__(self, spans):
        self.spans = spans
        self.starts, self.ends = zip(*spans)

    def __contains__(self, offset):
        s_idx = bisect(self.starts, offset)
        e_idx = bisect(self.ends, offset)
        return s_idx - e_idx == 1

    def covering(self, offset):
        s_idx = bisect(self.starts, offset)
        e_idx = bisect(self.ends, offset)
        if s_idx - e_idx == 1:
            return self.spans[e_idx]


def args_to_str(args, positional_arg=None):
    """Convert an argparse.ArgumentParser object back into a string,
    e.g. for running an external command."""
    def val_to_str(v):
        if isinstance(v, list):
            return ' '.join(map(str, v))
        return str(v)

    def arg_to_str(k, v):
        k = f"--{k.replace('_', '-')}"
        if v is True:
            return k
        if v is False:
            return ""
        else:
            v = val_to_str(v)
        return k + " " + v

    if positional_arg:
        pos_args = val_to_str(args.__dict__[positional_arg]) + " "
    else:
        pos_args = ""

    return pos_args + " ".join([
        arg_to_str(k, v)
        for k, v in args.__dict__.items()
        if v is not None and k != positional_arg])


def str2bool(s):
    if s == "True":
        return True
    if s == "False":
        return False
    raise ValueError("Not a string representation of a boolean value:", s)


# source: https://stackoverflow.com/questions/16259923/how-can-i-escape-latex-special-characters-inside-django-templates  # NOQA
def tex_escape(text):
    """
        :param text: a plain text message
        :return: the message escaped to appear correctly in LaTeX
    """
    conv = {
        '&': r'\&',
        '%': r'\%',
        '$': r'\$',
        '#': r'\#',
        '_': r'\_',
        '{': r'\{',
        '}': r'\}',
        '~': r'\textasciitilde{}',
        '^': r'\^{}',
        '\\': r'\textbackslash{}',
        '<': r'\textless{}',
        '>': r'\textgreater{}',
    }
    regex = re.compile('|'.join(
        re.escape(key)
        for key in sorted(conv.keys(), key=lambda item: - len(item))))
    return regex.sub(lambda match: conv[match.group()], text)


def df_to_latex(
        df,
        col_aligns="",
        header="",
        caption="",
        bold_max_cols=None,
        na_rep="-",
        supertabular=False,
        midrule_after=None):
    import numpy as np
    if bold_max_cols:
        max_cols_names = set(bold_max_cols)
    else:
        max_cols_names = set()
    if midrule_after is not None:
        if not hasattr(midrule_after, "__contains__"):
            midrule_after = set(midrule_after)

    def row_to_strings(row):
        if bold_max_cols is not None:
            max_val = row[bold_max_cols].max()
        else:
            max_val = np.NaN

        def fmt(key, val):
            if key in max_cols_names and val == max_val:
                return r"\textbf{" + str(val) + "}"
            elif not isinstance(val, str) and np.isnan(val):
                return na_rep
            else:
                return str(val)

        return [fmt(key, val) for key, val in row.items()]

    if not col_aligns:
        dtype2align = {
            np.dtype("int"): "r",
            np.dtype("float"): "r"}
        col_aligns = "".join([
            dtype2align.get(df[colname].dtype, "l")
            for colname in df.columns])
    if not header:
        header = " & ".join(map(tex_escape, df.columns)) + r"\\"
    rows = []
    for i, (_, row) in enumerate(df.iterrows()):
        rows.append(" & ".join(row_to_strings(row)) + "\\\\\n")
        if midrule_after and i in midrule_after:
            rows.append("\midrule\n")
    if supertabular:

        latex_tbl = (r"""\tablehead{
\toprule
""" + header + "\n" + r"""\midrule
}
\tabletail{\bottomrule}
\bottomcaption{""" + caption + r"""}
\begin{supertabular}{""" + col_aligns + r"""}
""" + "".join(rows) + r"""\end{supertabular}
""")

    else:

        latex_tbl = (r"\begin{tabular}{" + col_aligns + r"""}
\toprule
""" + header + r"""
\midrule
""" + "".join(rows) + r"""\bottomrule
\end{tabular}
""")

    return latex_tbl


class SubclassRegistry:
    '''Mixin that automatically registers all subclasses of the
    given class.
    '''
    subclasses = dict()

    def __init_subclass__(cls, **kwargs):
        super().__init_subclass__(**kwargs)
        cls.subclasses[cls.__name__.lower()] = cls
<<<<<<< HEAD
    
    @staticmethod
    def get(name):
        return SubclassRegistry.subclasses[name]
=======

    @staticmethod
    def get(cls_name):
        return SubclassRegistry.subclasses[cls_name]
>>>>>>> 623f2ae0
<|MERGE_RESOLUTION|>--- conflicted
+++ resolved
@@ -260,14 +260,7 @@
     def __init_subclass__(cls, **kwargs):
         super().__init_subclass__(**kwargs)
         cls.subclasses[cls.__name__.lower()] = cls
-<<<<<<< HEAD
-    
-    @staticmethod
-    def get(name):
-        return SubclassRegistry.subclasses[name]
-=======
 
     @staticmethod
     def get(cls_name):
-        return SubclassRegistry.subclasses[cls_name]
->>>>>>> 623f2ae0
+        return SubclassRegistry.subclasses[cls_name]